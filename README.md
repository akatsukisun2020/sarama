--- conflicted
+++ resolved
@@ -21,11 +21,7 @@
 Sarama provides a "2 releases + 2 months" compatibility guarantee: we support
 the two latest stable releases of Kafka and Go, and we provide a two month
 grace period for older releases. This means we currently officially support
-<<<<<<< HEAD
-Go 1.8 through 1.10, and Kafka 1.0 through 2.0, although older releases are
-=======
 Go 1.8 through 1.11, and Kafka 1.0 through 2.0, although older releases are
->>>>>>> 6bfdd617
 still likely to work.
 
 Sarama follows semantic versioning and provides API stability via the gopkg.in service.
