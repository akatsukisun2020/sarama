--- conflicted
+++ resolved
@@ -1084,14 +1084,9 @@
 	if err := versionedDecode(buf, res, 0); err != nil {
 		return nil, err
 	}
-<<<<<<< HEAD
-
-=======
->>>>>>> 8f15a58b
 	if res.Err != ErrNoError {
 		return nil, res.Err
 	}
-
 	return res.SaslAuthBytes, nil
 }
 
@@ -1149,12 +1144,8 @@
 }
 
 func (b *Broker) receiveSASLOAuthBearerServerResponse(correlationID int32) (int, error) {
-<<<<<<< HEAD
-	buf := make([]byte, 8)
-=======
 
 	buf := make([]byte, responseLengthSize+correlationIDSize)
->>>>>>> 8f15a58b
 
 	bytesRead, err := io.ReadFull(b.conn, buf)
 	if err != nil {
@@ -1243,9 +1234,7 @@
 	if b.brokerRequestSize != nil {
 		b.brokerRequestSize.Update(requestSize)
 	}
-<<<<<<< HEAD
-
-=======
+
 }
 
 func (b *Broker) registerMetrics() {
@@ -1274,5 +1263,4 @@
 	nameForBroker := getMetricNameForBroker(name, b)
 	b.registeredMetrics = append(b.registeredMetrics, nameForBroker)
 	return getOrRegisterHistogram(nameForBroker, b.conf.MetricRegistry)
->>>>>>> 8f15a58b
 }